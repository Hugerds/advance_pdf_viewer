name: advance_pdf_viewer
description: A flutter plugin for handling PDF files. Works on both Android & iOS
<<<<<<< HEAD
version: 1.0.8
author: Tiago Ribeiro <tiagopribeiro.1992@gmail.com>
homepage: https://github.com/CrossPT/flutter_plugin_pdf_viewer
=======
version: 1.1.2
homepage: https://github.com/lohanidamodar/pdf_viewer
>>>>>>> ff4c987c

environment:
  sdk: ">=2.1.0 <3.0.0"

dependencies:
  flutter:
    sdk: flutter
<<<<<<< HEAD
  flutter_cache_manager: ^1.0.0
  path_provider: ^1.1.0
  rxdart: ^0.22.0
  numberpicker: ^1.0.0
  flutter_advanced_networkimage: ^0.5.0
=======
  flutter_cache_manager: ^1.1.3
  path_provider: ^1.6.5
  numberpicker: ^1.2.0
  flutter_advanced_networkimage: ^0.7.0
>>>>>>> ff4c987c

flutter:
  plugin:
    androidPackage: pt.tribeiro.flutter_plugin_pdf_viewer
    pluginClass: FlutterPluginPdfViewerPlugin<|MERGE_RESOLUTION|>--- conflicted
+++ resolved
@@ -1,13 +1,7 @@
 name: advance_pdf_viewer
 description: A flutter plugin for handling PDF files. Works on both Android & iOS
-<<<<<<< HEAD
-version: 1.0.8
-author: Tiago Ribeiro <tiagopribeiro.1992@gmail.com>
-homepage: https://github.com/CrossPT/flutter_plugin_pdf_viewer
-=======
 version: 1.1.2
 homepage: https://github.com/lohanidamodar/pdf_viewer
->>>>>>> ff4c987c
 
 environment:
   sdk: ">=2.1.0 <3.0.0"
@@ -15,18 +9,10 @@
 dependencies:
   flutter:
     sdk: flutter
-<<<<<<< HEAD
-  flutter_cache_manager: ^1.0.0
-  path_provider: ^1.1.0
-  rxdart: ^0.22.0
-  numberpicker: ^1.0.0
-  flutter_advanced_networkimage: ^0.5.0
-=======
   flutter_cache_manager: ^1.1.3
   path_provider: ^1.6.5
   numberpicker: ^1.2.0
   flutter_advanced_networkimage: ^0.7.0
->>>>>>> ff4c987c
 
 flutter:
   plugin:
