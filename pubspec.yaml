name: advance_pdf_viewer
description: A flutter plugin for handling PDF files. Works on both Android & iOS
<<<<<<< HEAD
version: 1.2.1+2
=======
version: 1.2.2
>>>>>>> c2439e05
homepage: https://github.com/lohanidamodar/pdf_viewer

environment:
  sdk: ">=2.1.0 <3.0.0"
  flutter: ">=1.17.0 <2.0.0"

dependencies:
  flutter:
    sdk: flutter
  flutter_cache_manager: ^2.0.0
  numberpicker: ^1.3.0
  path_provider: ^1.6.24

flutter:
  plugin:
    platforms:
      android:
        package: pt.tribeiro.flutter_plugin_pdf_viewer
        pluginClass: FlutterPluginPdfViewerPlugin
      ios:
        pluginClass: FlutterPluginPdfViewerPlugin<|MERGE_RESOLUTION|>--- conflicted
+++ resolved
@@ -1,10 +1,6 @@
 name: advance_pdf_viewer
 description: A flutter plugin for handling PDF files. Works on both Android & iOS
-<<<<<<< HEAD
-version: 1.2.1+2
-=======
 version: 1.2.2
->>>>>>> c2439e05
 homepage: https://github.com/lohanidamodar/pdf_viewer
 
 environment:
