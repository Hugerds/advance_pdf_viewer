--- conflicted
+++ resolved
@@ -59,22 +59,13 @@
 
   _loadPage() async {
     setState(() => _isLoading = true);
-<<<<<<< HEAD
-=======
-    
->>>>>>> bbff4dc5
     if (_oldPage == 0) {
       _page = await widget.document.get(page: _pageNumber);
     } else if (_oldPage != _pageNumber) {
       _oldPage = _pageNumber;
       _page = await widget.document.get(page: _pageNumber);
     }
-<<<<<<< HEAD
-    if (this.mounted) {
-=======
-    
     if(this.mounted) {
->>>>>>> bbff4dc5
       setState(() => _isLoading = false);
     }
   }
